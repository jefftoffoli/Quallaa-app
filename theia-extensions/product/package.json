{
<<<<<<< HEAD
    "private": true,
    "name": "quallaa-product-ext",
    "version": "1.66.100",
    "description": "Quallaa Product Branding",
    "dependencies": {
        "@theia/core": "1.66.1",
        "@theia/getting-started": "1.66.1",
        "@theia/vsx-registry": "1.66.1",
        "@theia/workspace": "1.66.1",
        "inversify": "^6.0.1"
    },
    "devDependencies": {
        "rimraf": "^2.7.1",
        "tslint": "^5.12.0",
        "typescript": "^4.5.5"
    },
    "theiaExtensions": [
        {
            "frontend": "lib/browser/theia-ide-frontend-module",
            "electronMain": "lib/electron-main/theia-ide-main-module"
        }
    ],
    "keywords": [
        "theia-extension"
    ],
    "license": "EPL-2.0",
    "repository": {
        "type": "git",
        "url": "https://github.com/jefftoffoli/Quallaa-app.git"
    },
    "bugs": {
        "url": "https://github.com/jefftoffoli/Quallaa-app/issues"
    },
    "homepage": "https://github.com/jefftoffoli/Quallaa-app",
    "files": [
        "lib",
        "src"
    ],
    "scripts": {
        "clean": "rimraf lib *.tsbuildinfo",
        "build": "tsc -b",
        "lint": "eslint --ext js,jsx,ts,tsx src",
        "lint:fix": "eslint --ext js,jsx,ts,tsx src --fix",
        "update:theia": "ts-node ../../scripts/update-theia-version.ts",
        "update:next": "ts-node ../../scripts/update-theia-version.ts next"
    },
    "peerDependencies": {
        "react": "^16.8.0"
=======
  "private": true,
  "name": "theia-ide-product-ext",
  "version": "1.66.200",
  "description": "Eclipse Theia IDE Product Branding",
  "dependencies": {
    "@theia/core": "1.66.2",
    "@theia/getting-started": "1.66.2",
    "@theia/vsx-registry": "1.66.2",
    "@theia/workspace": "1.66.2",
    "inversify": "^6.0.1"
  },
  "devDependencies": {
    "rimraf": "^2.7.1",
    "tslint": "^5.12.0",
    "typescript": "^4.5.5"
  },
  "theiaExtensions": [
    {
      "frontend": "lib/browser/theia-ide-frontend-module",
      "electronMain": "lib/electron-main/theia-ide-main-module"
>>>>>>> e20c1920
    }
}<|MERGE_RESOLUTION|>--- conflicted
+++ resolved
@@ -1,14 +1,13 @@
 {
-<<<<<<< HEAD
     "private": true,
     "name": "quallaa-product-ext",
     "version": "1.66.100",
     "description": "Quallaa Product Branding",
     "dependencies": {
-        "@theia/core": "1.66.1",
-        "@theia/getting-started": "1.66.1",
-        "@theia/vsx-registry": "1.66.1",
-        "@theia/workspace": "1.66.1",
+        "@theia/core": "1.66.2",
+        "@theia/getting-started": "1.66.2",
+        "@theia/vsx-registry": "1.66.2",
+        "@theia/workspace": "1.66.2",
         "inversify": "^6.0.1"
     },
     "devDependencies": {
@@ -48,27 +47,5 @@
     },
     "peerDependencies": {
         "react": "^16.8.0"
-=======
-  "private": true,
-  "name": "theia-ide-product-ext",
-  "version": "1.66.200",
-  "description": "Eclipse Theia IDE Product Branding",
-  "dependencies": {
-    "@theia/core": "1.66.2",
-    "@theia/getting-started": "1.66.2",
-    "@theia/vsx-registry": "1.66.2",
-    "@theia/workspace": "1.66.2",
-    "inversify": "^6.0.1"
-  },
-  "devDependencies": {
-    "rimraf": "^2.7.1",
-    "tslint": "^5.12.0",
-    "typescript": "^4.5.5"
-  },
-  "theiaExtensions": [
-    {
-      "frontend": "lib/browser/theia-ide-frontend-module",
-      "electronMain": "lib/electron-main/theia-ide-main-module"
->>>>>>> e20c1920
     }
 }