--- conflicted
+++ resolved
@@ -1,57 +1,51 @@
 {
-  "private": true,
-<<<<<<< HEAD
-  "name": "quallaa-product-ext",
-  "version": "1.65.100",
-  "description": "Quallaa Product Branding",
-=======
-  "name": "theia-ide-product-ext",
-  "version": "1.66.100",
-  "description": "Eclipse Theia IDE Product Branding",
->>>>>>> 992bf816
-  "dependencies": {
-    "@theia/core": "1.66.1",
-    "@theia/getting-started": "1.66.1",
-    "@theia/vsx-registry": "1.66.1",
-    "@theia/workspace": "1.66.1",
-    "inversify": "^6.0.1"
-  },
-  "devDependencies": {
-    "rimraf": "^2.7.1",
-    "tslint": "^5.12.0",
-    "typescript": "^4.5.5"
-  },
-  "theiaExtensions": [
-    {
-      "frontend": "lib/browser/theia-ide-frontend-module",
-      "electronMain": "lib/electron-main/theia-ide-main-module"
+    "private": true,
+    "name": "quallaa-product-ext",
+    "version": "1.66.100",
+    "description": "Quallaa Product Branding",
+    "dependencies": {
+        "@theia/core": "1.66.1",
+        "@theia/getting-started": "1.66.1",
+        "@theia/vsx-registry": "1.66.1",
+        "@theia/workspace": "1.66.1",
+        "inversify": "^6.0.1"
+    },
+    "devDependencies": {
+        "rimraf": "^2.7.1",
+        "tslint": "^5.12.0",
+        "typescript": "^4.5.5"
+    },
+    "theiaExtensions": [
+        {
+            "frontend": "lib/browser/theia-ide-frontend-module",
+            "electronMain": "lib/electron-main/theia-ide-main-module"
+        }
+    ],
+    "keywords": [
+        "theia-extension"
+    ],
+    "license": "EPL-2.0",
+    "repository": {
+        "type": "git",
+        "url": "https://github.com/jefftoffoli/Quallaa-app.git"
+    },
+    "bugs": {
+        "url": "https://github.com/jefftoffoli/Quallaa-app/issues"
+    },
+    "homepage": "https://github.com/jefftoffoli/Quallaa-app",
+    "files": [
+        "lib",
+        "src"
+    ],
+    "scripts": {
+        "clean": "rimraf lib *.tsbuildinfo",
+        "build": "tsc -b",
+        "lint": "eslint --ext js,jsx,ts,tsx src",
+        "lint:fix": "eslint --ext js,jsx,ts,tsx src --fix",
+        "update:theia": "ts-node ../../scripts/update-theia-version.ts",
+        "update:next": "ts-node ../../scripts/update-theia-version.ts next"
+    },
+    "peerDependencies": {
+        "react": "^16.8.0"
     }
-  ],
-  "keywords": [
-    "theia-extension"
-  ],
-  "license": "EPL-2.0",
-  "repository": {
-    "type": "git",
-    "url": "https://github.com/jefftoffoli/Quallaa-app.git"
-  },
-  "bugs": {
-    "url": "https://github.com/jefftoffoli/Quallaa-app/issues"
-  },
-  "homepage": "https://github.com/jefftoffoli/Quallaa-app",
-  "files": [
-    "lib",
-    "src"
-  ],
-  "scripts": {
-    "clean": "rimraf lib *.tsbuildinfo",
-    "build": "tsc -b",
-    "lint": "eslint --ext js,jsx,ts,tsx src",
-    "lint:fix": "eslint --ext js,jsx,ts,tsx src --fix",
-    "update:theia": "ts-node ../../scripts/update-theia-version.ts",
-    "update:next": "ts-node ../../scripts/update-theia-version.ts next"
-  },
-  "peerDependencies": {
-    "react": "^16.8.0"
-  }
 }