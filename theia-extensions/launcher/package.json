{
<<<<<<< HEAD
  "name": "quallaa-launcher-ext",
  "version": "1.65.100",
=======
  "name": "theia-ide-launcher-ext",
  "version": "1.66.100",
>>>>>>> 992bf816
  "keywords": [
    "theia-extension"
  ],
  "license": "EPL-2.0",
  "repository": {
    "type": "git",
    "url": "https://github.com/jefftoffoli/Quallaa-app.git"
  },
  "bugs": {
    "url": "https://github.com/jefftoffoli/Quallaa-app/issues"
  },
  "homepage": "https://github.com/jefftoffoli/Quallaa-app",
  "files": [
    "lib",
    "src"
  ],
  "dependencies": {
    "@theia/core": "1.66.1",
    "@vscode/sudo-prompt": "9.3.1",
    "body-parser": "^1.17.2",
    "fs-extra": "^4.0.2"
  },
  "devDependencies": {
    "rimraf": "^2.7.1",
    "typescript": "^4.5.5"
  },
  "scripts": {
    "clean": "rimraf lib *.tsbuildinfo",
    "build": "tsc -b",
    "lint": "eslint --ext js,jsx,ts,tsx src",
    "lint:fix": "eslint --ext js,jsx,ts,tsx src --fix",
    "watch": "tsc -w",
    "update:theia": "ts-node ../../scripts/update-theia-version.ts",
    "update:next": "ts-node ../../scripts/update-theia-version.ts next"
  },
  "theiaExtensions": [
    {
      "frontendElectron": "lib/browser/create-launcher-frontend-module",
      "backend": "lib/node/launcher-backend-module"
    }
  ]
}<|MERGE_RESOLUTION|>--- conflicted
+++ resolved
@@ -1,50 +1,45 @@
 {
-<<<<<<< HEAD
-  "name": "quallaa-launcher-ext",
-  "version": "1.65.100",
-=======
-  "name": "theia-ide-launcher-ext",
-  "version": "1.66.100",
->>>>>>> 992bf816
-  "keywords": [
-    "theia-extension"
-  ],
-  "license": "EPL-2.0",
-  "repository": {
-    "type": "git",
-    "url": "https://github.com/jefftoffoli/Quallaa-app.git"
-  },
-  "bugs": {
-    "url": "https://github.com/jefftoffoli/Quallaa-app/issues"
-  },
-  "homepage": "https://github.com/jefftoffoli/Quallaa-app",
-  "files": [
-    "lib",
-    "src"
-  ],
-  "dependencies": {
-    "@theia/core": "1.66.1",
-    "@vscode/sudo-prompt": "9.3.1",
-    "body-parser": "^1.17.2",
-    "fs-extra": "^4.0.2"
-  },
-  "devDependencies": {
-    "rimraf": "^2.7.1",
-    "typescript": "^4.5.5"
-  },
-  "scripts": {
-    "clean": "rimraf lib *.tsbuildinfo",
-    "build": "tsc -b",
-    "lint": "eslint --ext js,jsx,ts,tsx src",
-    "lint:fix": "eslint --ext js,jsx,ts,tsx src --fix",
-    "watch": "tsc -w",
-    "update:theia": "ts-node ../../scripts/update-theia-version.ts",
-    "update:next": "ts-node ../../scripts/update-theia-version.ts next"
-  },
-  "theiaExtensions": [
-    {
-      "frontendElectron": "lib/browser/create-launcher-frontend-module",
-      "backend": "lib/node/launcher-backend-module"
-    }
-  ]
+    "name": "quallaa-launcher-ext",
+    "version": "1.66.100",
+    "keywords": [
+        "theia-extension"
+    ],
+    "license": "EPL-2.0",
+    "repository": {
+        "type": "git",
+        "url": "https://github.com/jefftoffoli/Quallaa-app.git"
+    },
+    "bugs": {
+        "url": "https://github.com/jefftoffoli/Quallaa-app/issues"
+    },
+    "homepage": "https://github.com/jefftoffoli/Quallaa-app",
+    "files": [
+        "lib",
+        "src"
+    ],
+    "dependencies": {
+        "@theia/core": "1.66.1",
+        "@vscode/sudo-prompt": "9.3.1",
+        "body-parser": "^1.17.2",
+        "fs-extra": "^4.0.2"
+    },
+    "devDependencies": {
+        "rimraf": "^2.7.1",
+        "typescript": "^4.5.5"
+    },
+    "scripts": {
+        "clean": "rimraf lib *.tsbuildinfo",
+        "build": "tsc -b",
+        "lint": "eslint --ext js,jsx,ts,tsx src",
+        "lint:fix": "eslint --ext js,jsx,ts,tsx src --fix",
+        "watch": "tsc -w",
+        "update:theia": "ts-node ../../scripts/update-theia-version.ts",
+        "update:next": "ts-node ../../scripts/update-theia-version.ts next"
+    },
+    "theiaExtensions": [
+        {
+            "frontendElectron": "lib/browser/create-launcher-frontend-module",
+            "backend": "lib/node/launcher-backend-module"
+        }
+    ]
 }